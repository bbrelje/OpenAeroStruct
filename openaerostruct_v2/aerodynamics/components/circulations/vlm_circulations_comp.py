--- conflicted
+++ resolved
@@ -92,12 +92,6 @@
                     raise AnalysisError
         else:
             for i in range(num_nodes):
-<<<<<<< HEAD
-                try:
-                    d_residuals['circulations'][i, :] = lu_solve(self.lu[i], d_outputs['circulations'][i, :], trans=1)
-                except ValueError:
-                    raise AnalysisError
-=======
                 d_residuals['circulations'][i, :] = lu_solve(self.lu[i], d_outputs['circulations'][i, :], trans=1)
 
     def solve_multi_linear(self, d_outputs, d_residuals, mode):
@@ -111,5 +105,4 @@
         else:
             for i in range(num_nodes):
                 for j in range(ncol):
-                    d_residuals['circulations'][i, :, j] = lu_solve(self.lu[i], d_outputs['circulations'][i, :, j], trans=1)
->>>>>>> 879f2730
+                    d_residuals['circulations'][i, :, j] = lu_solve(self.lu[i], d_outputs['circulations'][i, :, j], trans=1)